﻿using Jither.DebugAdapter.Protocol;
using Jither.DebugAdapter.Protocol.Events;
using Jither.DebugAdapter.Protocol.Requests;
using Jither.DebugAdapter.Protocol.Responses;

namespace Jither.DebugAdapter;

public abstract class Adapter
{
    private readonly Endpoint endpoint;

    public DebugProtocol Protocol { get; set; }

    protected Adapter(Endpoint endpoint)
    {
        this.endpoint = endpoint;
    }

    public void StartListening()
    {
        Task.Run(() =>
        {
<<<<<<< HEAD
            Task.Run(async () =>
            {
                endpoint.Initialize(this);
                await endpoint.StartAsync();
            });
            OnListening();
        }
=======
            endpoint.Initialize(this);
            endpoint.StartAsync();
        });
        OnListening();
    }
>>>>>>> 7d00d490

    protected abstract void OnListening();

    public void SendEvent(ProtocolEventBody body)
    {
        var evt = new ProtocolEvent(body.EventName, body);
        Protocol.SendEvent(evt);
    }

    internal async Task<ProtocolResponseBody> HandleRequest(BaseProtocolRequest request)
    {
        switch (request.UntypedArguments)
        {
            case AttachArguments args: await AttachRequest(args); return null;
            case CancelArguments args: await CancelRequest(args); return null;
            case ConfigurationDoneArguments: await ConfigurationDoneRequest(); return null;
            case DisconnectArguments args: await DisconnectRequest(args); return null;
            case GotoArguments args: await GotoRequest(args); return null;
            case LaunchArguments args: await LaunchRequest(args); return null;
            case NextArguments args: await NextRequest(args); return null;
            case PauseArguments args: await PauseRequest(args); return null;
            case RestartArguments args: await RestartRequest(args); return null;
            case RestartFrameArguments args: await RestartFrameRequest(args); return null;
            case ReverseContinueArguments args: await ReverseContinueRequest(args); return null;
            case StepBackArguments args: await StepBackRequest(args); return null;
            case StepInArguments args: await StepInRequest(args); return null;
            case StepOutArguments args: await StepOutRequest(args); return null;
            case TerminateArguments args: await TerminateRequest(args); return null;
        }

        return request.UntypedArguments switch
        {
            BreakpointLocationsArguments args => await BreakpointLocationsRequest(args),
            CompletionsArguments args => await CompletionsRequest(args),
            ContinueArguments args => await ContinueRequest(args),
            DataBreakpointInfoArguments args => await DataBreakpointInfoRequest(args),
            DisassembleArguments args => await DisassembleRequest(args),
            EvaluateArguments args => await EvaluateRequest(args),
            ExceptionInfoArguments args => await ExceptionInfoRequest(args),
            GotoTargetsArguments args => await GotoTargetsRequest(args),
            InitializeArguments args => await InitializeRequest(args),
            LoadedSourcesArguments => await LoadedSourcesRequest(),
            ModulesArguments args => await ModulesRequest(args),
            ReadMemoryArguments args => await ReadMemoryRequest(args),
            //RunInTerminalArguments args => RunInTerminalRequest(args), // Note: Reverse Request (DebugAdapter to host)
            ScopesArguments args => await ScopesRequest(args),
            SetBreakpointsArguments args => await SetBreakpointsRequest(args),
            SetDataBreakpointsArguments args => await SetDataBreakpointsRequest(args),
            SetExceptionBreakpointsArguments args => await SetExceptionBreakpointsRequest(args),
            SetExpressionArguments args => await SetExpressionRequest(args),
            SetFunctionBreakpointsArguments args => await SetFunctionBreakpointsRequest(args),
            SetInstructionBreakpointsArguments args => await SetInstructionBreakpointsRequest(args),
            SetVariableArguments args => await SetVariableRequest(args),
            SourceArguments args => await SourceRequest(args),
            StackTraceArguments args => await StackTraceRequest(args),
            StepInTargetsArguments args => await StepInTargetsRequest(args),
            ThreadsArguments => await ThreadsRequest(),
            VariablesArguments args => await VariablesRequest(args),
            WriteMemoryArguments args => await WriteMemoryRequest(args),

            _ => throw new NotImplementedException($"Request command '{request.Command}' not implemented.")
        };
    }

    protected void Stop()
    {
        Protocol.Stop();
    }

    protected virtual Task AttachRequest(AttachArguments arguments) => throw new NotImplementedException();
    protected virtual Task<BreakpointLocationsResponse> BreakpointLocationsRequest(BreakpointLocationsArguments arguments) => throw new NotImplementedException();
    protected virtual Task CancelRequest(CancelArguments arguments) => throw new NotImplementedException();
    protected virtual Task<CompletionsResponse> CompletionsRequest(CompletionsArguments arguments) => throw new NotImplementedException();
    protected virtual Task ConfigurationDoneRequest() => throw new NotImplementedException();
    protected virtual Task<ContinueResponse> ContinueRequest(ContinueArguments arguments) => throw new NotImplementedException();
    protected virtual Task<DataBreakpointInfoResponse> DataBreakpointInfoRequest(DataBreakpointInfoArguments arguments) => throw new NotImplementedException();
    protected virtual Task<DisassembleResponse> DisassembleRequest(DisassembleArguments arguments) => throw new NotImplementedException();
    protected virtual Task DisconnectRequest(DisconnectArguments arguments) => throw new NotImplementedException();
    protected virtual Task<EvaluateResponse> EvaluateRequest(EvaluateArguments arguments) => throw new NotImplementedException();
    protected virtual Task<ExceptionInfoResponse> ExceptionInfoRequest(ExceptionInfoArguments arguments) => throw new NotImplementedException();
    protected virtual Task GotoRequest(GotoArguments arguments) => throw new NotImplementedException();
    protected virtual Task<GotoTargetsResponse> GotoTargetsRequest(GotoTargetsArguments arguments) => throw new NotImplementedException();
    protected virtual Task<InitializeResponse> InitializeRequest(InitializeArguments arguments) => throw new NotImplementedException();
    protected virtual Task LaunchRequest(LaunchArguments arguments) => throw new NotImplementedException();
    protected virtual Task<LoadedSourcesResponse> LoadedSourcesRequest() => throw new NotImplementedException();
    protected virtual Task<ModulesResponse> ModulesRequest(ModulesArguments arguments) => throw new NotImplementedException();
    protected virtual Task NextRequest(NextArguments arguments) => throw new NotImplementedException();
    protected virtual Task PauseRequest(PauseArguments arguments) => throw new NotImplementedException();
    protected virtual Task<ReadMemoryResponse> ReadMemoryRequest(ReadMemoryArguments arguments) => throw new NotImplementedException();
    protected virtual Task RestartRequest(RestartArguments arguments) => throw new NotImplementedException();
    protected virtual Task RestartFrameRequest(RestartFrameArguments arguments) => throw new NotImplementedException();
    protected virtual Task ReverseContinueRequest(ReverseContinueArguments arguments) => throw new NotImplementedException();
    protected virtual Task<ScopesResponse> ScopesRequest(ScopesArguments arguments) => throw new NotImplementedException();
    protected virtual Task<SetBreakpointsResponse> SetBreakpointsRequest(SetBreakpointsArguments arguments) => throw new NotImplementedException();
    protected virtual Task<SetDataBreakpointsResponse> SetDataBreakpointsRequest(SetDataBreakpointsArguments arguments) => throw new NotImplementedException();
    protected virtual Task<SetExceptionBreakpointsResponse> SetExceptionBreakpointsRequest(SetExceptionBreakpointsArguments arguments) => throw new NotImplementedException();
    protected virtual Task<SetExpressionResponse> SetExpressionRequest(SetExpressionArguments arguments) => throw new NotImplementedException();
    protected virtual Task<SetFunctionBreakpointsResponse> SetFunctionBreakpointsRequest(SetFunctionBreakpointsArguments arguments) => throw new NotImplementedException();
    protected virtual Task<SetInstructionBreakpointsResponse> SetInstructionBreakpointsRequest(SetInstructionBreakpointsArguments arguments) => throw new NotImplementedException();
    protected virtual Task<SetVariableResponse> SetVariableRequest(SetVariableArguments arguments) => throw new NotImplementedException();
    protected virtual Task<SourceResponse> SourceRequest(SourceArguments arguments) => throw new NotImplementedException();
    protected virtual Task<StackTraceResponse> StackTraceRequest(StackTraceArguments arguments) => throw new NotImplementedException();
    protected virtual Task StepBackRequest(StepBackArguments arguments) => throw new NotImplementedException();
    protected virtual Task StepInRequest(StepInArguments arguments) => throw new NotImplementedException();
    protected virtual Task<StepInTargetsResponse> StepInTargetsRequest(StepInTargetsArguments arguments) => throw new NotImplementedException();
    protected virtual Task StepOutRequest(StepOutArguments arguments) => throw new NotImplementedException();
    protected virtual Task TerminateRequest(TerminateArguments arguments) => throw new NotImplementedException();
    protected virtual Task TerminateThreadsRequest(TerminateThreadsArguments arguments) => throw new NotImplementedException();
    protected virtual Task<ThreadsResponse> ThreadsRequest() => throw new NotImplementedException();
    protected virtual Task<VariablesResponse> VariablesRequest(VariablesArguments arguments) => throw new NotImplementedException();
    protected virtual Task<WriteMemoryResponse> WriteMemoryRequest(WriteMemoryArguments arguments) => throw new NotImplementedException();
}<|MERGE_RESOLUTION|>--- conflicted
+++ resolved
@@ -18,23 +18,13 @@
 
     public void StartListening()
     {
-        Task.Run(() =>
+        Task.Run(async () =>
         {
-<<<<<<< HEAD
-            Task.Run(async () =>
-            {
-                endpoint.Initialize(this);
-                await endpoint.StartAsync();
-            });
-            OnListening();
-        }
-=======
             endpoint.Initialize(this);
-            endpoint.StartAsync();
+            await endpoint.StartAsync();
         });
         OnListening();
     }
->>>>>>> 7d00d490
 
     protected abstract void OnListening();
 
