--- conflicted
+++ resolved
@@ -25,15 +25,8 @@
         Engine.SetValue("console", console);
     }
 
-<<<<<<< HEAD
-        public void Launch(string program, IReadOnlyDictionary<string, JsonElement> arguments)
-        {
-            Engine.Modules.Import(program);
-        }
-=======
     public void Launch(string program, IReadOnlyDictionary<string, JsonElement> arguments)
     {
         Engine.Modules.Import(program);
->>>>>>> 7d00d490
     }
 }